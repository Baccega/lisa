package it.unive.lisa.cfg.statement;

import it.unive.lisa.analysis.AbstractState;
import it.unive.lisa.analysis.AnalysisState;
import it.unive.lisa.analysis.HeapDomain;
import it.unive.lisa.analysis.SemanticException;
import it.unive.lisa.analysis.StatementStore;
import it.unive.lisa.analysis.ValueDomain;
import it.unive.lisa.analysis.impl.types.TypeEnvironment;
import it.unive.lisa.callgraph.CallGraph;
import it.unive.lisa.cfg.CFG;
import it.unive.lisa.symbolic.SymbolicExpression;
import it.unive.lisa.symbolic.value.Identifier;
import it.unive.lisa.symbolic.value.ValueIdentifier;

/**
 * Returns an expression to the caller CFG, terminating the execution of the CFG
 * where this statement lies. For terminating CFGs that do not return any value,
 * use {@link Ret}.
 * 
 * @author <a href="mailto:luca.negrini@unive.it">Luca Negrini</a>
 */
public class Return extends UnaryStatement implements MetaVariableCreator {

	/**
	 * Builds the return, returning {@code expression} to the caller CFG. The
	 * location where this return happens is unknown (i.e. no source
	 * file/line/column is available).
	 * 
	 * @param cfg        the cfg that this statement belongs to
	 * @param expression the expression to return
	 */
	public Return(CFG cfg, Expression expression) {
		this(cfg, null, -1, -1, expression);
	}

	/**
	 * Builds the return, returning {@code expression} to the caller CFG,
	 * happening at the given location in the program.
	 * 
	 * @param cfg        the cfg that this statement belongs to
	 * @param sourceFile the source file where this statement happens. If
	 *                       unknown, use {@code null}
	 * @param line       the line number where this statement happens in the
	 *                       source file. If unknown, use {@code -1}
	 * @param col        the column where this statement happens in the source
	 *                       file. If unknown, use {@code -1}
	 * @param expression the expression to return
	 */
	public Return(CFG cfg, String sourceFile, int line, int col, Expression expression) {
		super(cfg, sourceFile, line, col, expression);
	}

	@Override
	public final String toString() {
		return "return " + getExpression();
	}

	@Override
	public final Identifier getMetaVariable() {
		return new ValueIdentifier(getExpression().getRuntimeTypes(),
				"ret_value@" + getCFG().getDescriptor().getName());
	}

	@Override
<<<<<<< HEAD
	public <H extends HeapDomain<H>> AnalysisState<H, TypeEnvironment> typeInference(
			AnalysisState<H, TypeEnvironment> entryState, CallGraph callGraph,
			StatementStore<H, TypeEnvironment> expressions) throws SemanticException {
		AnalysisState<H, TypeEnvironment> exprResult = getExpression().typeInference(entryState, callGraph,
				expressions);
		expressions.put(getExpression(), exprResult);
=======
	public <A extends AbstractState<A, H, TypeEnvironment>,
			H extends HeapDomain<H>> AnalysisState<A, H, TypeEnvironment> typeInference(
					AnalysisState<A, H, TypeEnvironment> entryState, CallGraph callGraph,
					StatementStore<A, H, TypeEnvironment> expressions) throws SemanticException {
		AnalysisState<A, H, TypeEnvironment> exprResult = expression.typeInference(entryState, callGraph, expressions);
		expressions.put(expression, exprResult);
>>>>>>> 707ef3a8

		AnalysisState<A, H, TypeEnvironment> result = null;
		Identifier meta = getMetaVariable();
		for (SymbolicExpression expr : exprResult.getComputedExpressions()) {
			AnalysisState<A, H, TypeEnvironment> tmp = exprResult.assign(meta, expr);
			if (result == null)
				result = tmp;
			else
				result = result.lub(tmp);
		}

		if (!getExpression().getMetaVariables().isEmpty())
			result = result.forgetIdentifiers(getExpression().getMetaVariables());
		return result;
	}

	@Override
<<<<<<< HEAD
	public <H extends HeapDomain<H>, V extends ValueDomain<V>> AnalysisState<H, V> semantics(
			AnalysisState<H, V> entryState, CallGraph callGraph, StatementStore<H, V> expressions)
			throws SemanticException {
		AnalysisState<H, V> exprResult = getExpression().semantics(entryState, callGraph, expressions);
		expressions.put(getExpression(), exprResult);
=======
	public <A extends AbstractState<A, H, V>,
			H extends HeapDomain<H>,
			V extends ValueDomain<V>> AnalysisState<A, H, V> semantics(
					AnalysisState<A, H, V> entryState, CallGraph callGraph, StatementStore<A, H, V> expressions)
					throws SemanticException {
		AnalysisState<A, H, V> exprResult = expression.semantics(entryState, callGraph, expressions);
		expressions.put(expression, exprResult);
>>>>>>> 707ef3a8

		AnalysisState<A, H, V> result = null;
		Identifier meta = getMetaVariable();
		for (SymbolicExpression expr : exprResult.getComputedExpressions()) {
			AnalysisState<A, H, V> tmp = exprResult.assign(meta, expr);
			if (result == null)
				result = tmp;
			else
				result = result.lub(tmp);
		}

		if (!getExpression().getMetaVariables().isEmpty())
			result = result.forgetIdentifiers(getExpression().getMetaVariables());
		return result;
	}
}<|MERGE_RESOLUTION|>--- conflicted
+++ resolved
@@ -63,21 +63,13 @@
 	}
 
 	@Override
-<<<<<<< HEAD
-	public <H extends HeapDomain<H>> AnalysisState<H, TypeEnvironment> typeInference(
-			AnalysisState<H, TypeEnvironment> entryState, CallGraph callGraph,
-			StatementStore<H, TypeEnvironment> expressions) throws SemanticException {
-		AnalysisState<H, TypeEnvironment> exprResult = getExpression().typeInference(entryState, callGraph,
-				expressions);
-		expressions.put(getExpression(), exprResult);
-=======
 	public <A extends AbstractState<A, H, TypeEnvironment>,
 			H extends HeapDomain<H>> AnalysisState<A, H, TypeEnvironment> typeInference(
 					AnalysisState<A, H, TypeEnvironment> entryState, CallGraph callGraph,
 					StatementStore<A, H, TypeEnvironment> expressions) throws SemanticException {
-		AnalysisState<A, H, TypeEnvironment> exprResult = expression.typeInference(entryState, callGraph, expressions);
-		expressions.put(expression, exprResult);
->>>>>>> 707ef3a8
+		AnalysisState<A, H,
+				TypeEnvironment> exprResult = getExpression().typeInference(entryState, callGraph, expressions);
+		expressions.put(getExpression(), exprResult);
 
 		AnalysisState<A, H, TypeEnvironment> result = null;
 		Identifier meta = getMetaVariable();
@@ -95,21 +87,13 @@
 	}
 
 	@Override
-<<<<<<< HEAD
-	public <H extends HeapDomain<H>, V extends ValueDomain<V>> AnalysisState<H, V> semantics(
-			AnalysisState<H, V> entryState, CallGraph callGraph, StatementStore<H, V> expressions)
-			throws SemanticException {
-		AnalysisState<H, V> exprResult = getExpression().semantics(entryState, callGraph, expressions);
-		expressions.put(getExpression(), exprResult);
-=======
 	public <A extends AbstractState<A, H, V>,
 			H extends HeapDomain<H>,
 			V extends ValueDomain<V>> AnalysisState<A, H, V> semantics(
 					AnalysisState<A, H, V> entryState, CallGraph callGraph, StatementStore<A, H, V> expressions)
 					throws SemanticException {
-		AnalysisState<A, H, V> exprResult = expression.semantics(entryState, callGraph, expressions);
-		expressions.put(expression, exprResult);
->>>>>>> 707ef3a8
+		AnalysisState<A, H, V> exprResult = getExpression().semantics(entryState, callGraph, expressions);
+		expressions.put(getExpression(), exprResult);
 
 		AnalysisState<A, H, V> result = null;
 		Identifier meta = getMetaVariable();
