--- conflicted
+++ resolved
@@ -1,26 +1,22 @@
 package it.unive.lisa.program.cfg.statement;
+
+import java.util.Arrays;
+import java.util.Collection;
+import java.util.Objects;
 
 import it.unive.lisa.analysis.AbstractState;
 import it.unive.lisa.analysis.AnalysisState;
 import it.unive.lisa.analysis.SemanticException;
 import it.unive.lisa.analysis.StatementStore;
-<<<<<<< HEAD
-import it.unive.lisa.analysis.ValueDomain;
-import it.unive.lisa.interprocedural.InterproceduralAnalysis;
-=======
 import it.unive.lisa.analysis.heap.HeapDomain;
 import it.unive.lisa.analysis.value.ValueDomain;
-import it.unive.lisa.callgraph.CallGraph;
->>>>>>> f7b86623
+import it.unive.lisa.interprocedural.InterproceduralAnalysis;
 import it.unive.lisa.program.cfg.CFG;
 import it.unive.lisa.program.cfg.CodeLocation;
 import it.unive.lisa.program.cfg.edge.Edge;
 import it.unive.lisa.symbolic.SymbolicExpression;
 import it.unive.lisa.type.Type;
 import it.unive.lisa.util.datastructures.graph.GraphVisitor;
-import java.util.Arrays;
-import java.util.Collection;
-import java.util.Objects;
 
 /**
  * A call to another procedure. This concrete instance of this class determines
@@ -130,7 +126,7 @@
 	public final <A extends AbstractState<A, H, V>,
 			H extends HeapDomain<H>,
 			V extends ValueDomain<V>> AnalysisState<A, H, V> semantics(
-					AnalysisState<A, H, V> entryState, InterproceduralAnalysis callGraph,
+					AnalysisState<A, H, V> entryState, InterproceduralAnalysis<A, H, V> interprocedural,
 					StatementStore<A, H, V> expressions)
 					throws SemanticException {
 		@SuppressWarnings("unchecked")
@@ -140,20 +136,17 @@
 		AnalysisState<A, H, V>[] paramStates = new AnalysisState[parameters.length];
 		AnalysisState<A, H, V> preState = entryState;
 		for (int i = 0; i < computed.length; i++) {
-			preState = paramStates[i] = parameters[i].semantics(preState, callGraph, expressions);
+			preState = paramStates[i] = parameters[i].semantics(preState, interprocedural, expressions);
 			expressions.put(parameters[i], paramStates[i]);
 			// All expressions must be updated with the new scope
 			computed[i] = paramStates[i].pushScope(this).getComputedExpressions();
+			paramStates[i] = paramStates[i].pushScope(this);
 		}
 
-		// We need to push the scope at the end of the evaluation of all
-		// parameters
-		if (computed.length > 0)
-			paramStates[computed.length - 1] = paramStates[computed.length - 1].pushScope(this);
-		else
+		if (parameters.length == 0)
 			entryState = entryState.pushScope(this);
 
-		AnalysisState<A, H, V> result = callSemantics(entryState, callGraph, paramStates, computed);
+		AnalysisState<A, H, V> result = callSemantics(entryState, interprocedural, paramStates, computed);
 
 		for (Expression param : parameters)
 			if (!param.getMetaVariables().isEmpty())
@@ -166,24 +159,22 @@
 	 * have been computed. Meta variables from the parameters will be forgotten
 	 * after this call returns.
 	 * 
-	 * @param <A>                    the type of {@link AbstractState}
-	 * @param <H>                    the type of the {@link HeapDomain}
-	 * @param <V>                    the type of the {@link ValueDomain}
-	 * @param entryState             the entry state of this call
-	 * @param inteproceduralAnalysis the interprocedural analysis of the program
-	 *                                   to analyze
-	 * @param computedStates         the array of states chaining the
-	 *                                   parameters' semantics evaluation
-	 *                                   starting from {@code entryState},
-	 *                                   namely {@code computedState[i]}
-	 *                                   corresponds to the state obtained by
-	 *                                   the evaluation of {@code params[i]} in
-	 *                                   the state {@code computedState[i-1]}
-	 *                                   ({@code params[0]} is evaluated in
-	 *                                   {@code entryState})
-	 * @param params                 the symbolic expressions representing the
-	 *                                   computed values of the parameters of
-	 *                                   this call
+	 * @param <A>             the type of {@link AbstractState}
+	 * @param <H>             the type of the {@link HeapDomain}
+	 * @param <V>             the type of the {@link ValueDomain}
+	 * @param entryState      the entry state of this call
+	 * @param interprocedural the interprocedural analysis of the program to
+	 *                            analyze
+	 * @param computedStates  the array of states chaining the parameters'
+	 *                            semantics evaluation starting from
+	 *                            {@code entryState}, namely
+	 *                            {@code computedState[i]} corresponds to the
+	 *                            state obtained by the evaluation of
+	 *                            {@code params[i]} in the state
+	 *                            {@code computedState[i-1]} ({@code params[0]}
+	 *                            is evaluated in {@code entryState})
+	 * @param params          the symbolic expressions representing the computed
+	 *                            values of the parameters of this call
 	 * 
 	 * @return the {@link AnalysisState} representing the abstract result of the
 	 *             execution of this call
@@ -194,7 +185,7 @@
 			H extends HeapDomain<H>,
 			V extends ValueDomain<V>> AnalysisState<A, H, V> callSemantics(
 					AnalysisState<A, H, V> entryState,
-					InterproceduralAnalysis inteproceduralAnalysis, AnalysisState<A, H, V>[] computedStates,
+					InterproceduralAnalysis<A, H, V> interprocedural, AnalysisState<A, H, V>[] computedStates,
 					Collection<SymbolicExpression>[] params)
 					throws SemanticException;
 
